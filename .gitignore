--- conflicted
+++ resolved
@@ -160,12 +160,8 @@
 #.idea/
 
 # Temporary files
-<<<<<<< HEAD
 *_tmp*
 
 # Data files
 data/ALZ/fpkm_table_normalized.csv
-data/TCGA-GBM/data/
-=======
-*_tmp*
->>>>>>> c4b425f7
+data/TCGA-GBM/data/